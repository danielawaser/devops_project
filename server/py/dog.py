from pandas.core.dtypes.inference import is_integer

from server.py.game import Game, Player
from typing import List, Optional, ClassVar, Dict
from pydantic import BaseModel, Field
from enum import Enum
import random
from itertools import combinations_with_replacement, permutations


class Card(BaseModel):
    suit: str  # card suit (color)
    rank: str  # card rank


class Marble(BaseModel):
    pos: int       # position on board (0 to 95)
    is_save: bool  # true if marble was moved out of kennel and was not yet moved


class PlayerState(BaseModel):
    name: str                  # name of player
    list_card: List[Card]      # list of cards
    list_marble: List[Marble]  # list of marbles


class Action(BaseModel):
    card: Card                 # card to play
    pos_from: Optional[int]    # position to move the marble from
    pos_to: Optional[int]      # position to move the marble to
    card_swap: Optional[Card] = None  # optional card to swap ()


class GamePhase(str, Enum):
    SETUP = 'setup'            # before the game has started
    RUNNING = 'running'        # while the game is running
    FINISHED = 'finished'      # when the game is finished


class GameState(BaseModel):

    LIST_SUIT: ClassVar[List[str]] = ['♠', '♥', '♦', '♣']  # 4 suits (colors)
    LIST_RANK: ClassVar[List[str]] = [
        '2', '3', '4', '5', '6', '7', '8', '9', '10',      # 13 ranks + Joker
        'J', 'Q', 'K', 'A', 'JKR'
    ]
    LIST_CARD: ClassVar[List[Card]] = [
        # 2: Move 2 spots forward
        Card(suit='♠', rank='2'), Card(suit='♥', rank='2'), Card(suit='♦', rank='2'), Card(suit='♣', rank='2'),
        # 3: Move 3 spots forward
        Card(suit='♠', rank='3'), Card(suit='♥', rank='3'), Card(suit='♦', rank='3'), Card(suit='♣', rank='3'),
        # 4: Move 4 spots forward or back
        Card(suit='♠', rank='4'), Card(suit='♥', rank='4'), Card(suit='♦', rank='4'), Card(suit='♣', rank='4'),
        # 5: Move 5 spots forward
        Card(suit='♠', rank='5'), Card(suit='♥', rank='5'), Card(suit='♦', rank='5'), Card(suit='♣', rank='5'),
        # 6: Move 6 spots forward
        Card(suit='♠', rank='6'), Card(suit='♥', rank='6'), Card(suit='♦', rank='6'), Card(suit='♣', rank='6'),
        # 7: Move 7 single steps forward
        Card(suit='♠', rank='7'), Card(suit='♥', rank='7'), Card(suit='♦', rank='7'), Card(suit='♣', rank='7'),
        # 8: Move 8 spots forward
        Card(suit='♠', rank='8'), Card(suit='♥', rank='8'), Card(suit='♦', rank='8'), Card(suit='♣', rank='8'),
        # 9: Move 9 spots forward
        Card(suit='♠', rank='9'), Card(suit='♥', rank='9'), Card(suit='♦', rank='9'), Card(suit='♣', rank='9'),
        # 10: Move 10 spots forward
        Card(suit='♠', rank='10'), Card(suit='♥', rank='10'), Card(suit='♦', rank='10'), Card(suit='♣', rank='10'),
        # Jake: A marble must be exchanged
        Card(suit='♠', rank='J'), Card(suit='♥', rank='J'), Card(suit='♦', rank='J'), Card(suit='♣', rank='J'),
        # Queen: Move 12 spots forward
        Card(suit='♠', rank='Q'), Card(suit='♥', rank='Q'), Card(suit='♦', rank='Q'), Card(suit='♣', rank='Q'),
        # King: Start or move 13 spots forward
        Card(suit='♠', rank='K'), Card(suit='♥', rank='K'), Card(suit='♦', rank='K'), Card(suit='♣', rank='K'),
        # Ass: Start or move 1 or 11 spots forward
        Card(suit='♠', rank='A'), Card(suit='♥', rank='A'), Card(suit='♦', rank='A'), Card(suit='♣', rank='A'),
        # Joker: Use as any other card you want
        Card(suit='', rank='JKR'), Card(suit='', rank='JKR'), Card(suit='', rank='JKR')
    ] * 2

    cnt_player: int = 4                # number of players (must be 4)
    phase: GamePhase                   # current phase of the game
    cnt_round: int                     # current round
    bool_card_exchanged: bool          # true if cards was exchanged in round
    idx_player_started: int            # index of player that started the round
    idx_player_active: int             # index of active player in round
    list_player: List[PlayerState]     # list of players
    list_card_draw: List[Card]         # list of cards to draw
    list_card_discard: List[Card]      # list of cards discarded
    card_active: Optional[Card]        # active card (for 7 and JKR with sequence of actions)

class Dog(Game):

    # Define ranks of cards that have only basic moves
    _BASIC_RANKS: List[str] = ['2', '3', '5', '6', '8', '9', '10', 'Q']

    # Convert strings of card names to their actual values
    _RANK_TO_VALUE: Dict[str, int] = {'2': 2, '3': 3, '5': 5, '6': 6, '8': 8, '9': 9, '10': 10, 'Q': 12}

    # Define kennel positions for initialisation
    KENNEL_POSITIONS = {
        0: [64, 65, 66, 67],  # Player 1's kennel positions
        1: [72, 73, 74, 75],  # Player 2's kennel positions
        2: [80, 81, 82, 83],  # Player 3's kennel positions
        3: [88, 89, 90, 91]  # Player 4's kennel positions
    }

    def __init__(self) -> None:
        """ Game initialization (set_state call not necessary, we expect 4 players) """
        self.board = self._initialize_board()  # Initialize the board
        self.state: Optional[GameState] = None
        self.setup_game()  # Set up the initial game state

    def setup_game(self) -> None:
        """
        Set up the initial game configuration including players, deck, and board positions.

        Each player (index: 0 to 3) begins with four marbles (index: 0 to 3),
        all starting at predefined positions (pos).
        """

        # Create player states with empty hands and marbles at their starting positions
        players = [
            PlayerState(
                name=f"Player {player_idx + 1}",
                list_card=[],
                list_marble=[
                    Marble(pos=self.KENNEL_POSITIONS[player_idx][marble_idx], is_save=True)
                    for marble_idx in range(4)
                ]
            )
            for player_idx in range(4)
        ]

        # Prepare and shuffle the deck
        deck = list(GameState.LIST_CARD)  # Copy card list
        random.shuffle(deck)

        # Initialize the game state
        self.state = GameState(
            cnt_player=4,
            phase=GamePhase.RUNNING,
            cnt_round=1,
            bool_game_finished=False,
            bool_card_exchanged=False,
            idx_player_started=0,
            idx_player_active=0,
            list_player=players,
            list_card_draw=deck,
            list_card_discard=[],
            card_active=None,
            board_positions=[None] * 96  # Empty board positions
        )

        # Distribute the initial hand of cards (6 cards per player in the first round)
        self.deal_cards_for_round(6)

    def _initialize_board(self) -> dict:
        """ Initialize the board representation """
        # Define the circular path and separate home positions for 4 players
        board = {
            "circular_path": [i for i in range(63)],  # 63 positions in a circular path
            "finish_positions": {
                0: [68, 69, 70, 71],  # Blue player's finish positions
                1: [76, 77, 78, 79],  # Yellow player's finish positions
                2: [84, 85, 86, 87],  # Green player's finish positions
                3: [92, 93, 94, 95],  # Red player's finish positions
            },
            "kennel_positions": {
                0: [64, 65, 66, 67],  # Blue player's kennel position
                1: [72, 73, 74, 75],   # Yellow player's kennel position
                2: [80, 81, 82, 83],  # Green player's kennel position
                3: [88, 89, 90, 91],  # Red player's kennel position
            },
            "start_positions": {
                0: [0],  # Blue player's starting position
                1: [16],  # Yellow player's starting position
                2: [32],  # Green player's starting position
                3: [48],  # Red player's starting position
            },
        }
        return board

    # Round logic
    def handle_round(self) -> None:
        """
        Handle a single round:
        - Deal cards based on the current round number.
        - Allow teammates to exchange one card.
        - Set the starting player (anti-clockwise from the dealer).
        """
        CARD_DISTRIBUTION = [6, 5, 4, 3, 2]  # Number of cards per round
        round_index = (self.state.cnt_round - 1) % len(CARD_DISTRIBUTION)  # Cycle through rounds
        cards_to_deal = CARD_DISTRIBUTION[round_index]

        print(f"Starting Round {self.state.cnt_round} - Dealing {cards_to_deal} cards.")

        # Step 1: Deal cards
        self.deal_cards_for_round(cards_to_deal)

        # Step 2: Teammates exchange cards
        self.exchange_cards(0, 2)  # Example: Player 0 and Player 2 are teammates
        self.exchange_cards(1, 3)  # Example: Player 1 and Player 3 are teammates

        # Step 3: Set starting player
        self.set_starting_player()

    def deal_cards_for_round(self, cards_to_deal: int) -> None:
        """
        Deal a specific number of cards to each player.
        Reshuffle the discard pile if the draw pile runs out of cards.
        """
        for player in self.state.list_player:
            # Ensure there are enough cards in the draw pile
            if len(self.state.list_card_draw) < cards_to_deal:
                self.reshuffle_discard_pile()

            # Deal the cards
            player.list_card = self.state.list_card_draw[:cards_to_deal]
            self.state.list_card_draw = self.state.list_card_draw[cards_to_deal:]

    def reshuffle_discard_pile(self) -> None:
        """Reshuffle the discard pile into the draw pile."""
        if not self.state.list_card_discard:
            raise ValueError("No cards left to reshuffle!")
        self.state.list_card_draw = random.sample(self.state.list_card_discard, len(self.state.list_card_discard))
        self.state.list_card_discard.clear()
        print("Reshuffled the discard pile into the draw pile.")

    def exchange_cards(self, player1_index: int, player2_index: int) -> None:
        """
        Allow teammates to exchange one card each without revealing it.
        """
        player1 = self.state.list_player[player1_index]
        player2 = self.state.list_player[player2_index]

        # Example: Exchange the first card in their hands
        card_from_p1 = player1.list_card.pop(0)
        card_from_p2 = player2.list_card.pop(0)

        player1.list_card.append(card_from_p2)
        player2.list_card.append(card_from_p1)

        print(f"Player {player1_index} and Player {player2_index} exchanged one card.")

    def set_starting_player(self) -> None:
        """
        Set the starting player for the current round.
        The starting player is the one to the right of the dealer.
        """
        self.state.idx_player_active = (self.state.idx_player_active - 1) % self.state.cnt_player
        print(f"Player {self.state.idx_player_active} will start this round.")

    def send_home(self, marble: Marble) -> None:
        """Send the marble at the given position back to the kennel, if not in finish area."""
        marble.pos = -1
        marble.is_save = False

    def position_is_occupied(self, pos: int) -> bool:
        """Checks whether a position on the board is occupied by another marble."""
        for player in self.state.list_player:
            for marble in player.list_marble:
                if marble.pos == pos:
                    return True
        return False

    def overtake_marble(self, target_pos: int) -> None:
        """
        Handle overtaking at a given position. Send any overtaken marbles back to the kennel.
        """
        for player in self.state.list_player:
            for marble in player.list_marble:
                if marble.pos == target_pos:
                    # Check if the marble is protected (e.g., in start or finish)
                    if self.is_protected_marble(marble):
                        continue
                    # Send overtaken marble back to kennel
                    marble.pos = -1  # Back to kennel
                    marble.is_save = False
                    print(f"{player.name}'s marble at position {target_pos} sent back to the kennel.")

    def is_in_player_finish_area(self, pos: int, player_index: int) -> bool:
        """
        Check if a marble is in the finish area for the given player.
        Finish areas are unique to each player.
        """
        finish_start = 80 + player_index * 4  # Example: Finish starts at position 80 for Player 1
        finish_end = finish_start + 3  # Each player has 4 finish positions
        return finish_start <= pos <= finish_end

    def is_in_any_finish_area(self, pos: int) -> bool:
        for player_index, player in enumerate(self.state.list_player):
            if self.is_in_player_finish_area(pos, player_index):
                return True
        return False

    def is_protected_marble(self, marble: Marble) -> bool:
        """
        Check if a marble is protected (e.g., at the start or in the finish).
        """
        # Find the player who owns the marble
        for player_index, player in enumerate(self.state.list_player):
            if marble in player.list_marble:
                # Check if the marble is in the start or finish area
                return (marble.pos in self.board["start_positions"].get(player_index, [])) or self.is_in_player_finish_area(
                    marble.pos, player_index)
        return False

    def set_state(self, state: GameState) -> None:
        """ Set the game to a given state """
        self.state = state

    def get_state(self) -> GameState:
        """ Get the complete, unmasked game state """
        return self.state

    def print_state(self) -> None:
        """ Print the current game state """
        print(f"Round: {self.state.cnt_round}, Phase: {self.state.phase}")
        for idx, player in enumerate(self.state.list_player):
            print(f"{player.name}: Cards: {player.list_card}, Marbles: {player.list_marble}")

    def deal_cards(self) -> None:
        """ Deal cards to all players. """
        for player in self.state.list_player:
            player.list_card = self.state.list_card_draw[:6]
            self.state.list_card_draw = self.state.list_card_draw[6:]

    ## Helper methods to get actions for all basic cards (move = value)
    def get_actions_for_basic_card(self, card: Card, marbles: List[Marble]) -> List[Action]:
        possible_actions = []
        if card.rank in self._BASIC_RANKS:
            for marble in marbles:
                if marble.is_save:  # Marble must be out of the kennel
                    new_pos = (marble.pos + self._RANK_TO_VALUE[card.rank]) % 96  # Modular board movement
                    possible_actions.append(Action(card=card, pos_from=marble.pos, pos_to=new_pos, card_swap=None))

        return possible_actions


    def get_list_action(self) -> List[Action]:
        """
        Get a list of possible actions for the active player.
        """
        actions = []
        player = self.state.list_player[self.state.idx_player_active]


        # Check possible card plays based on player cards and current game state
        for card in player.list_card:

            # Append actions for basic card
            if card.rank in self._BASIC_RANKS:
                actions.extend(self.get_actions_for_basic_card(card, player.list_marble))
            elif card.rank == 'JKR':  # Joker can be played as any card
                actions.append(Action(card=card, pos_from=None, pos_to=None, card_swap=None))
            elif card.rank == '7':  # Special case for card "7"
                # actions += self.get_actions_for_7(card, player)
                pass
            elif card.rank == 'J':
                pass
            elif card.rank == 'K':
                pass
            elif card.rank == 'A':
                pass
            else:
                # Regular moves
                for marble in player.list_marble:
                    if marble.is_save:
                        target_pos = (marble.pos + int(card.rank)) % len(self.board["circular_path"])
                        actions.append(Action(card=card, pos_from=marble.pos, pos_to=target_pos, card_swap=None))

        return actions

<<<<<<< HEAD
    # def get_actions_for_7(self, card: Card, player: PlayerState) -> List[Action]:
    #     """
    #     Function that generates all possible moves for the card '7' based on splitting the 7 points across marbles.
    #     """
    #     actions = []
    #     marbles = player.list_marble
    #     player_idx = self.state.idx_player_active
    #     kennel_positions = self.board["kennel_positions"][player_idx]
    #
    #     # Filter marbles that are outside the kennel
    #     active_marbles = [marble for marble in marbles if marble.pos not in kennel_positions]
    #
    #     if not active_marbles:
    #         return []  # No actions possible if all marbles are in the kennel
    #
    #     def generate_splitting_combinations_7(remaining: int, moves: List[int], marble_indices: List[int],
    #                                           results: List[List[Tuple[int, int]]]):
    #         """Function to generate all splits of the card 7."""
    #         if remaining == 0:
    #             # Validate the split and add it to results
    #             valid_split = True
    #             for i, steps in enumerate(moves):
    #                 if steps > 0:  # Only check active moves
    #                     marble = active_marbles[marble_indices[i]]
    #                     pos_to = (marble.pos + steps) % len(self.board["circular_path"])
    #                     if pos_to in kennel_positions:  # Invalid if it lands in the kennel
    #                         valid_split = False
    #                         break
    #             if valid_split:
    #                 results.append([(marble_indices[i], moves[i]) for i in range(len(moves)) if moves[i] > 0])
    #             return
    #
    #         for i in range(len(moves)):
    #             # Increment move for the current marble
    #             moves[i] += 1
    #             generate_splitting_combinations_7(remaining - 1, moves, marble_indices, results)
    #             moves[i] -= 1  # Backtrack
    #
    #     # Generate combinations
    #     marble_indices = list(range(len(active_marbles)))
    #     results = []
    #     generate_splitting_combinations_7(7, [0] * len(active_marbles), marble_indices, results)
    #
    #     # Convert valid splits into actions
    #     for split in results:
    #         actions.append(
    #             Action(
    #                 card=card,
    #                 pos_from=[marble.pos for marble_idx, _ in split],
    #                 pos_to=[(active_marbles[marble_idx].pos + steps) % len(self.board["circular_path"]) for
    #                         marble_idx, steps in split],
    #                 card_swap=None
    #             )
    #         )
    #     return actions
=======
    def generate_splitting_combinations(self, marbles: List[Marble], points: int) -> List[List[tuple]]:
        """
        Generate all possible ways to split movement points among marbles.
        :param marbles: List of marbles that are out of the kennel.
        :param points: Total points to distribute (e.g., 7 for card '7').
        :return: List of splitting combinations as lists of (marble_index, steps).
        """
        if not marbles:
            return []

        # Get the indices of marbles that can move
        marble_indices = [i for i, marble in enumerate(marbles) if marble.is_save]

        if not marble_indices:
            return []

        # Generate all ways to distribute `points` among the marbles
        possible_distributions = [
            comb for comb in combinations_with_replacement(range(points + 1), len(marble_indices))
            if sum(comb) == points
        ]

        # Map distributions to marble indices and generate permutations for order
        splitting_combinations = []
        for dist in possible_distributions:
            for perm in permutations(dist):
                splitting_combinations.append([(marble_indices[i], steps) for i, steps in enumerate(perm)])

        return splitting_combinations

    def get_actions_for_4(self, player: PlayerState) -> List[Action]:
        """
        Generate all possible moves for the card '4', where the player can move a marble
        4 steps forward or 4 steps backward.
        """
        actions = []  # List to store possible actions

        # Iterate through all marbles of the player
        for marble in player.list_marble:
            if marble.is_save:  # Only consider marbles that are out of the kennel
                # Calculate positions for forward and backward moves
                target_pos_forward = (marble.pos + 4) % len(self.board["circular_path"])
                target_pos_backward = (marble.pos - 4) % len(self.board["circular_path"])

                # Forward move action
                actions.append(Action(
                    card=Card(suit='', rank='4'),
                    pos_from=marble.pos,
                    pos_to=target_pos_forward,
                    card_swap=None
                ))

                # Backward move action
                actions.append(Action(
                    card=Card(suit='', rank='4'),
                    pos_from=marble.pos,
                    pos_to=target_pos_backward,
                    card_swap=None
                ))

        return actions

    def get_actions_for_7(self, player: PlayerState) -> List[Action]:
        """
        Generate all possible moves for the card '7' based on splitting the 7 points across marbles.
        """
        actions = []
        marbles = player.list_marble

        # Generate all possible splitting combinations for marbles
        splitting_combinations = self.generate_splitting_combinations(marbles, 7)

        for combination in splitting_combinations:
            move_actions = []
            valid = True  # To validate the combination
            for marble_idx, steps in combination:
                marble = marbles[marble_idx]

                if not marble.is_save:  # Ensure the marble is out of the kennel
                    valid = False
                    break

                target_pos = (marble.pos + steps) % len(self.board["circular_path"])
                move_actions.append(
                    Action(card=Card(suit='', rank='7'), pos_from=marble.pos, pos_to=target_pos, card_swap=None)
                )

            if valid:
                # Create one Action object per splitting combination
                actions.append(
                    Action(card=Card(suit='', rank='7'), pos_from=None, pos_to=None, card_swap=combination)
                )

        return actions
>>>>>>> 212e96fd

    def get_actions_jack(self, player: PlayerState) -> None:
        """
        Handle the playing of a Jack (J) card.
        This method will ensure that the player must exchange a marble with another player.
        """
        marbles_to_swap = [marble for marble in player.list_marble if
                           marble.is_save and not self.is_protected_marble(marble)]

        if len(marbles_to_swap) == 0:
            print(f"{player.name} has no valid marbles to exchange. The Jack card will have no effect.")
            return

        # Choose a marble to swap (we'll simply pick the first available one for simplicity)
        marble_to_swap = marbles_to_swap[0]

        # Now find a valid opponent or teammate to exchange with.
        # For simplicity, we assume the player can swap with any other player who has an "out" marble.
        other_player = None
        for other in self.state.list_player:
            if other != player:
                other_marbles = [marble for marble in other.list_marble if
                                 marble.is_save and not self.is_protected_marble(marble)]
                if other_marbles:
                    other_player = other
                    marble_from_other = other_marbles[0]  # Pick the first available marble
                    break

        if other_player:
            print(f"{player.name} will exchange a marble with {other_player.name}.")
            # Perform the exchange
            marble_to_swap.pos, marble_from_other.pos = marble_from_other.pos, marble_to_swap.pos
            marble_to_swap.is_save, marble_from_other.is_save = marble_from_other.is_save, marble_to_swap.is_save
        else:
            print(f"No valid player found to exchange marbles with. The Jack card will have no effect.")

    def apply_action(self, action: Action) -> None:
        """ Apply the given action to the game """
        if action is None:
            return

        player = self.state.list_player[self.state.idx_player_active]

<<<<<<< HEAD
        # Apply move of basic cards
        if action.card.rank in self._BASIC_RANKS:
=======
        elif action.card.rank == 'J':
            self.get_actions_jack(player)

        elif action.card.rank == "4":
            self.get_actions_for_4(player)

        elif action.card.rank == '7':
            # For card '7', split movements among marbles
            remaining_points = 7
            marble_moves = action.card_swap  # card_swap field stores the movement details
            if not marble_moves:
                print(f"No splitting moves provided for card 7 by {player.name}.")
                return

            for move in marble_moves:
                # move: (marble_index, steps)
                marble_index, steps = move
                if marble_index < 0 or marble_index >= len(player.list_marble):
                    print(f"Invalid marble index {marble_index} for {player.name}.")
                    continue

                marble = player.list_marble[marble_index]
                if not marble.is_save:
                    print(f"{player.name}'s marble {marble_index} is in the kennel and cannot move.")
                    continue

                if remaining_points >= steps:
                    remaining_points -= steps
                    new_pos = (marble.pos + steps) % len(self.board["circular_path"])
                    self.send_home(new_pos)  # Handle overtaking
                    marble.pos = new_pos
                else:
                    print(f"Not enough points remaining for this move by {player.name}.")
                    break
        else:  # Regular behavior for moving marbles based on card rank
>>>>>>> 212e96fd
            for marble in player.list_marble:
                if marble.pos == action.pos_from and marble.is_save:
                    # Check for collisions before moving the marble and send home if so
                    if action.pos_to is not None and self.position_is_occupied(action.pos_to) and not self.is_in_any_finish_area(action.pos_to):
                        self.send_home(marble)
                    marble.pos = action.pos_to
                    marble.is_save = False

        #         print(f"{player.name}'s marble at position {pos} sent back to the kennel.")
        # print(f"{player.name}'s marble at position {pos} is in the finish and cannot be sent home."
        # if :
        # self.send_home

        elif action.card.rank == 'JKR':  # Joker: use as any card
            # Action can be anything based on the game rules, e.g., swap a card or move a marble
            pass

        elif action.card.rank == '7':
            pass

            # # For card "7", interpret the sequence of moves from pos_from and pos_to
            #
            # if not action.pos_from or not action.pos_to:
            #     print(f"Invalid action format for card 7 by {player.name}.")
            #
            #     return
            #
            # remaining_points = 7  # Start with 7 points
            #
            # for pos_from, pos_to in zip(action.pos_from, action.pos_to):
            #
            #     if remaining_points <= 0:
            #         break
            #
            #     # Find the marble at the pos_from position
            #
            #     marble = next((m for m in player.list_marble if m.pos == pos_from), None)
            #
            #     if not marble:
            #         print(f"No marble at position {pos_from} for {player.name}.")
            #
            #         continue
            #
            #     steps = (pos_to - pos_from) % len(self.board["circular_path"])
            #
            #     if steps > remaining_points:
            #         print(f"Not enough points remaining for this move by {player.name}.")
            #
            #         break
            #
            #     # Apply the move
            #
            #     self.overtake_marble(pos_to)  # Handle overtaking
            #
            #     marble.pos = pos_to
            #
            #     remaining_points -= steps
            #
            # if remaining_points > 0:
            #     print(f"{player.name} left {remaining_points} points unused for card 7.")

        # Update the cards: if it's a move action, discard the played card
        player.list_card.remove(action.card)
        self.state.list_card_discard.append(action.card)

        # Proceed to the next player after applying the action
        self.state.idx_player_active = (self.state.idx_player_active + 1) % self.state.cnt_player
        self.state.cnt_round += 1

    def get_player_view(self, idx_player: int) -> GameState:
        """ Get the masked state for the active player (e.g. the opponent's cards are face down) """
        # Mask the opponent's cards, only showing the player's own cards
        masked_state = self.state.model_copy()
        for i, player in enumerate(masked_state.list_player):
            if i != idx_player:
                player.list_card = []  # Hide the cards of other players
        return masked_state

class RandomPlayer(Player):

    def select_action(self, state: GameState, actions: List[Action]) -> Optional[Action]:
        """ Given masked game state and possible actions, select the next action """
        return random.choice(actions) if actions else None


if __name__ == '__main__':
    # Initialize game and players
    game = Dog()
    players = [RandomPlayer() for i in range(4)]

    # Game setup
    game.deal_cards()
    game.print_state()

    # Main game loop
    while game.state.phase != GamePhase.FINISHED:
        # Start a new round
        game.state.cnt_round += 1  # Increment the round counter
        game.handle_round()  # Call the round logic

        # Proceed with player actions
        for _ in range(len(game.state.list_player)):
            actions = game.get_list_action()
            active_player = players[game.state.idx_player_active]
            selected_action = active_player.select_action(game.get_player_view(game.state.idx_player_active), actions)
            if selected_action:
                game.apply_action(selected_action)

        # End condition (example: after 10 rounds)
        if game.state.cnt_round > 10:
            game.state.phase = GamePhase.FINISHED

    print("Game Over")<|MERGE_RESOLUTION|>--- conflicted
+++ resolved
@@ -369,63 +369,6 @@
 
         return actions
 
-<<<<<<< HEAD
-    # def get_actions_for_7(self, card: Card, player: PlayerState) -> List[Action]:
-    #     """
-    #     Function that generates all possible moves for the card '7' based on splitting the 7 points across marbles.
-    #     """
-    #     actions = []
-    #     marbles = player.list_marble
-    #     player_idx = self.state.idx_player_active
-    #     kennel_positions = self.board["kennel_positions"][player_idx]
-    #
-    #     # Filter marbles that are outside the kennel
-    #     active_marbles = [marble for marble in marbles if marble.pos not in kennel_positions]
-    #
-    #     if not active_marbles:
-    #         return []  # No actions possible if all marbles are in the kennel
-    #
-    #     def generate_splitting_combinations_7(remaining: int, moves: List[int], marble_indices: List[int],
-    #                                           results: List[List[Tuple[int, int]]]):
-    #         """Function to generate all splits of the card 7."""
-    #         if remaining == 0:
-    #             # Validate the split and add it to results
-    #             valid_split = True
-    #             for i, steps in enumerate(moves):
-    #                 if steps > 0:  # Only check active moves
-    #                     marble = active_marbles[marble_indices[i]]
-    #                     pos_to = (marble.pos + steps) % len(self.board["circular_path"])
-    #                     if pos_to in kennel_positions:  # Invalid if it lands in the kennel
-    #                         valid_split = False
-    #                         break
-    #             if valid_split:
-    #                 results.append([(marble_indices[i], moves[i]) for i in range(len(moves)) if moves[i] > 0])
-    #             return
-    #
-    #         for i in range(len(moves)):
-    #             # Increment move for the current marble
-    #             moves[i] += 1
-    #             generate_splitting_combinations_7(remaining - 1, moves, marble_indices, results)
-    #             moves[i] -= 1  # Backtrack
-    #
-    #     # Generate combinations
-    #     marble_indices = list(range(len(active_marbles)))
-    #     results = []
-    #     generate_splitting_combinations_7(7, [0] * len(active_marbles), marble_indices, results)
-    #
-    #     # Convert valid splits into actions
-    #     for split in results:
-    #         actions.append(
-    #             Action(
-    #                 card=card,
-    #                 pos_from=[marble.pos for marble_idx, _ in split],
-    #                 pos_to=[(active_marbles[marble_idx].pos + steps) % len(self.board["circular_path"]) for
-    #                         marble_idx, steps in split],
-    #                 card_swap=None
-    #             )
-    #         )
-    #     return actions
-=======
     def generate_splitting_combinations(self, marbles: List[Marble], points: int) -> List[List[tuple]]:
         """
         Generate all possible ways to split movement points among marbles.
@@ -520,7 +463,6 @@
                 )
 
         return actions
->>>>>>> 212e96fd
 
     def get_actions_jack(self, player: PlayerState) -> None:
         """
@@ -564,59 +506,27 @@
 
         player = self.state.list_player[self.state.idx_player_active]
 
-<<<<<<< HEAD
         # Apply move of basic cards
         if action.card.rank in self._BASIC_RANKS:
-=======
-        elif action.card.rank == 'J':
-            self.get_actions_jack(player)
-
-        elif action.card.rank == "4":
-            self.get_actions_for_4(player)
-
-        elif action.card.rank == '7':
-            # For card '7', split movements among marbles
-            remaining_points = 7
-            marble_moves = action.card_swap  # card_swap field stores the movement details
-            if not marble_moves:
-                print(f"No splitting moves provided for card 7 by {player.name}.")
-                return
-
-            for move in marble_moves:
-                # move: (marble_index, steps)
-                marble_index, steps = move
-                if marble_index < 0 or marble_index >= len(player.list_marble):
-                    print(f"Invalid marble index {marble_index} for {player.name}.")
-                    continue
-
-                marble = player.list_marble[marble_index]
-                if not marble.is_save:
-                    print(f"{player.name}'s marble {marble_index} is in the kennel and cannot move.")
-                    continue
-
-                if remaining_points >= steps:
-                    remaining_points -= steps
-                    new_pos = (marble.pos + steps) % len(self.board["circular_path"])
-                    self.send_home(new_pos)  # Handle overtaking
-                    marble.pos = new_pos
-                else:
-                    print(f"Not enough points remaining for this move by {player.name}.")
-                    break
-        else:  # Regular behavior for moving marbles based on card rank
->>>>>>> 212e96fd
-            for marble in player.list_marble:
+          for marble in player.list_marble:
                 if marble.pos == action.pos_from and marble.is_save:
                     # Check for collisions before moving the marble and send home if so
                     if action.pos_to is not None and self.position_is_occupied(action.pos_to) and not self.is_in_any_finish_area(action.pos_to):
                         self.send_home(marble)
                     marble.pos = action.pos_to
                     marble.is_save = False
-
-        #         print(f"{player.name}'s marble at position {pos} sent back to the kennel.")
+                    
+                    #         print(f"{player.name}'s marble at position {pos} sent back to the kennel.")
         # print(f"{player.name}'s marble at position {pos} is in the finish and cannot be sent home."
         # if :
         # self.send_home
 
+        elif action.card.rank == 'J':
+            self.get_actions_jack(player)
+
+        elif action.card.rank == "4":
+            self.get_actions_for_4(player)            
+
         elif action.card.rank == 'JKR':  # Joker: use as any card
             # Action can be anything based on the game rules, e.g., swap a card or move a marble
             pass
@@ -664,6 +574,8 @@
             #
             # if remaining_points > 0:
             #     print(f"{player.name} left {remaining_points} points unused for card 7.")
+            
+        else:  # Regular behavior for moving marbles based on card rank
 
         # Update the cards: if it's a move action, discard the played card
         player.list_card.remove(action.card)
