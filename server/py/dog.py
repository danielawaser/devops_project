# runcmd: cd ../.. & venv\Scripts\python server/py/dog_template.py
from server.py.game import Game, Player
from typing import List, Optional, ClassVar
from pydantic import BaseModel
from enum import Enum
import random


class Card(BaseModel):
    suit: str  # card suit (color)
    rank: str  # card rank


class Marble(BaseModel):
    pos: int       # position on board (0 to 95)
    is_save: bool  # true if marble was moved out of kennel and was not yet moved


class PlayerState(BaseModel):
    name: str                  # name of player
    list_card: List[Card]      # list of cards
    list_marble: List[Marble]  # list of marbles


class Action(BaseModel):
    card: Card                 # card to play
    pos_from: Optional[int]    # position to move the marble from
    pos_to: Optional[int]      # position to move the marble to
    card_swap: Optional[Card]  # optional card to swap ()


class GamePhase(str, Enum):
    SETUP = 'setup'            # before the game has started
    RUNNING = 'running'        # while the game is running
    FINISHED = 'finished'      # when the game is finished


class GameState(BaseModel):

    LIST_SUIT: ClassVar[List[str]] = ['♠', '♥', '♦', '♣']  # 4 suits (colors)
    LIST_RANK: ClassVar[List[str]] = [
        '2', '3', '4', '5', '6', '7', '8', '9', '10',      # 13 ranks + Joker
        'J', 'Q', 'K', 'A', 'JKR'
    ]
    LIST_CARD: ClassVar[List[Card]] = [
        # 2: Move 2 spots forward
        Card(suit='♠', rank='2'), Card(suit='♥', rank='2'), Card(suit='♦', rank='2'), Card(suit='♣', rank='2'),
        # 3: Move 3 spots forward
        Card(suit='♠', rank='3'), Card(suit='♥', rank='3'), Card(suit='♦', rank='3'), Card(suit='♣', rank='3'),
        # 4: Move 4 spots forward or back
        Card(suit='♠', rank='4'), Card(suit='♥', rank='4'), Card(suit='♦', rank='4'), Card(suit='♣', rank='4'),
        # 5: Move 5 spots forward
        Card(suit='♠', rank='5'), Card(suit='♥', rank='5'), Card(suit='♦', rank='5'), Card(suit='♣', rank='5'),
        # 6: Move 6 spots forward
        Card(suit='♠', rank='6'), Card(suit='♥', rank='6'), Card(suit='♦', rank='6'), Card(suit='♣', rank='6'),
        # 7: Move 7 single steps forward
        Card(suit='♠', rank='7'), Card(suit='♥', rank='7'), Card(suit='♦', rank='7'), Card(suit='♣', rank='7'),
        # 8: Move 8 spots forward
        Card(suit='♠', rank='8'), Card(suit='♥', rank='8'), Card(suit='♦', rank='8'), Card(suit='♣', rank='8'),
        # 9: Move 9 spots forward
        Card(suit='♠', rank='9'), Card(suit='♥', rank='9'), Card(suit='♦', rank='9'), Card(suit='♣', rank='9'),
        # 10: Move 10 spots forward
        Card(suit='♠', rank='10'), Card(suit='♥', rank='10'), Card(suit='♦', rank='10'), Card(suit='♣', rank='10'),
        # Jake: A marble must be exchanged
        Card(suit='♠', rank='J'), Card(suit='♥', rank='J'), Card(suit='♦', rank='J'), Card(suit='♣', rank='J'),
        # Queen: Move 12 spots forward
        Card(suit='♠', rank='Q'), Card(suit='♥', rank='Q'), Card(suit='♦', rank='Q'), Card(suit='♣', rank='Q'),
        # King: Start or move 13 spots forward
        Card(suit='♠', rank='K'), Card(suit='♥', rank='K'), Card(suit='♦', rank='K'), Card(suit='♣', rank='K'),
        # Ass: Start or move 1 or 11 spots forward
        Card(suit='♠', rank='A'), Card(suit='♥', rank='A'), Card(suit='♦', rank='A'), Card(suit='♣', rank='A'),
        # Joker: Use as any other card you want
        Card(suit='', rank='JKR'), Card(suit='', rank='JKR'), Card(suit='', rank='JKR')
    ] * 2

    cnt_player: int = 4                # number of players (must be 4)
    phase: GamePhase                   # current phase of the game
    cnt_round: int                     # current round
    bool_card_exchanged: bool          # true if cards was exchanged in round
    idx_player_started: int            # index of player that started the round
    idx_player_active: int             # index of active player in round
    list_player: List[PlayerState]     # list of players
    list_card_draw: List[Card]         # list of cards to draw
    list_card_discard: List[Card]      # list of cards discarded
    card_active: Optional[Card]        # active card (for 7 and JKR with sequence of actions)

class Dog(Game):

    def __init__(self) -> None:
        """ Game initialization (set_state call not necessary, we expect 4 players) """
<<<<<<< HEAD
        self.board = self._initialize_board()  # Initialize the board

    def _initialize_board(self) -> dict:
        """ Initialize the board representation """
        # Define the circular path and separate home positions for 4 players
        board = {
            "circular_path": [i for i in range(63)],  # 63 positions in a circular path
            "finish_positions": {
                0: [68, 69, 70, 71],  # Blue player's finish positions
                1: [76, 77, 78, 79],  # Yellow player's finish positions
                2: [84, 85, 86, 87],  # Green player's finish positions
                3: [92, 93, 94, 95],  # Red player's finish positions
            },
            "kennel_positions": {
                0: [64, 65, 66, 67],  # Blue player's kennel position
                1: [72, 73, 74, 75],   # Yellow player's kennel position
                2: [80, 81, 82, 83],  # Green player's kennel position
                3: [88, 89, 90, 91],  # Red player's kennel position
            },
            "start_positions": {
                0: [0],  # Blue player's starting position
                1: [16],  # Yellow player's starting position
                2: [32],  # Green player's starting position
                3: [48],  # Red player's starting position
            },
        }
        return board
=======
        self.state = GameState(
            cnt_player=4,
            phase=GamePhase.SETUP,
            cnt_round=0,
            bool_card_exchanged=False,
            idx_player_started=0,
            idx_player_active=0,
            list_player=[
                PlayerState(name=f"Player {i + 1}", list_card=[],
                            list_marble=[Marble(pos=-1, is_save=False) for _ in range(4)])
                for i in range(4)
            ],
            list_card_draw=random.sample(GameState.LIST_CARD, len(GameState.LIST_CARD)),
            list_card_discard=[],
            card_active=None,
        )
>>>>>>> a907c635

    def set_state(self, state: GameState) -> None:
        """ Set the game to a given state """
        self.state = state

    def get_state(self) -> GameState:
        """ Get the complete, unmasked game state """
        return self.state

    def print_state(self) -> None:
        """ Print the current game state """
        print(f"Round: {self.state.cnt_round}, Phase: {self.state.phase}")
        for idx, player in enumerate(self.state.list_player):
            print(f"{player.name}: Cards: {player.list_card}, Marbles: {player.list_marble}")

    def deal_cards(self) -> None:
        """ Deal cards to all players. """
        for player in self.state.list_player:
            player.list_card = self.state.list_card_draw[:6]
            self.state.list_card_draw = self.state.list_card_draw[6:]

    def get_list_action(self) -> List[Action]:
        """ Get a list of possible actions for the active player """
        actions = []
        player = self.state.list_player[self.state.idx_player_active]

        # Check possible card plays based on player cards and current game state
        for card in player.list_card:
            if card.rank == 'JKR':  # Joker can be played as any card
                actions.append(Action(card=card, pos_from=None, pos_to=None, card_swap=None))
            elif card.rank == '7':  # For card 7, players can choose to move multiple marbles
                for marble in player.list_marble:
                    if marble.is_save:
                        actions.append(Action(card=card, pos_from=marble.pos, pos_to=None, card_swap=None))
            else:  # For other cards, move marbles or perform other actions
                for marble in player.list_marble:
                    if marble.is_save:
                        actions.append(Action(card=card, pos_from=marble.pos, pos_to=marble.pos + int(card.rank), card_swap=None))
                    else:
                        actions.append(Action(card=card, pos_from=None, pos_to=None, card_swap=None))

        return actions

    def apply_action(self, action: Action) -> None:
        """ Apply the given action to the game """
        player = self.state.list_player[self.state.idx_player_active]

        if action.card.rank == 'JKR':  # Joker: use as any card
            # Action can be anything based on the game rules, e.g., swap a card or move a marble
            pass
        elif action.card.rank == '7':  # Special behavior for card '7'
            for marble in player.list_marble:
                if marble.pos == action.pos_from and marble.is_save:
                    marble.pos = action.pos_to
                    marble.is_save = False
        else:  # Regular behavior for moving marbles based on card rank
            for marble in player.list_marble:
                if marble.pos == action.pos_from and marble.is_save:
                    marble.pos = action.pos_to
                    marble.is_save = False

        # Update the cards: if it's a move action, discard the played card
        player.list_card.remove(action.card)
        self.state.list_card_discard.append(action.card)

        # Proceed to the next player after applying the action
        self.state.idx_player_active = (self.state.idx_player_active + 1) % self.state.cnt_player
        self.state.cnt_round += 1

    def get_player_view(self, idx_player: int) -> GameState:
        """ Get the masked state for the active player (e.g. the opponent's cards are face down) """
        # Mask the opponent's cards, only showing the player's own cards
        masked_state = self.state.model_copy()
        for i, player in enumerate(masked_state.list_player):
            if i != idx_player:
                player.list_card = []  # Hide the cards of other players
        return masked_state

class RandomPlayer(Player):

    def select_action(self, state: GameState, actions: List[Action]) -> Optional[Action]:
        """ Given masked game state and possible actions, select the next action """
        return random.choice(actions) if actions else None


if __name__ == '__main__':
    # Initialize game and players
    game = Dog()
    players = [RandomPlayer() for i in range(4)]

    # Game setup
    game.deal_cards()
    game.print_state()

    # Main game loop
    while game.state.phase != GamePhase.FINISHED:
        actions = game.get_list_action()
        active_player = players[game.state.idx_player_active]
        selected_action = active_player.select_action(game.get_player_view(game.state.idx_player_active), actions)
        if selected_action:
            game.apply_action(selected_action)
        game.print_state()

        # End condition (example: after 10 rounds)
        if game.state.cnt_round > 10:
            game.state.phase = GamePhase.FINISHED

    print("Game Over")<|MERGE_RESOLUTION|>--- conflicted
+++ resolved
@@ -88,8 +88,24 @@
 
     def __init__(self) -> None:
         """ Game initialization (set_state call not necessary, we expect 4 players) """
-<<<<<<< HEAD
+
         self.board = self._initialize_board()  # Initialize the board
+        self.state = GameState(
+            cnt_player=4,
+            phase=GamePhase.SETUP,
+            cnt_round=0,
+            bool_card_exchanged=False,
+            idx_player_started=0,
+            idx_player_active=0,
+            list_player=[
+                PlayerState(name=f"Player {i + 1}", list_card=[],
+                            list_marble=[Marble(pos=-1, is_save=False) for _ in range(4)])
+                for i in range(4)
+            ],
+            list_card_draw=random.sample(GameState.LIST_CARD, len(GameState.LIST_CARD)),
+            list_card_discard=[],
+            card_active=None,
+        )
 
     def _initialize_board(self) -> dict:
         """ Initialize the board representation """
@@ -116,25 +132,7 @@
             },
         }
         return board
-=======
-        self.state = GameState(
-            cnt_player=4,
-            phase=GamePhase.SETUP,
-            cnt_round=0,
-            bool_card_exchanged=False,
-            idx_player_started=0,
-            idx_player_active=0,
-            list_player=[
-                PlayerState(name=f"Player {i + 1}", list_card=[],
-                            list_marble=[Marble(pos=-1, is_save=False) for _ in range(4)])
-                for i in range(4)
-            ],
-            list_card_draw=random.sample(GameState.LIST_CARD, len(GameState.LIST_CARD)),
-            list_card_discard=[],
-            card_active=None,
-        )
->>>>>>> a907c635
-
+        
     def set_state(self, state: GameState) -> None:
         """ Set the game to a given state """
         self.state = state
