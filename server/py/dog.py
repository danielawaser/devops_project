--- conflicted
+++ resolved
@@ -106,35 +106,7 @@
             list_card_discard=[],
             card_active=None,
         )
-
-<<<<<<< HEAD
-    def send_home(self, pos: int) -> None:
-        """Send the marble at the given position back to the kennel, if not in finish area."""
-        for i, player in enumerate(self.state.list_player):
-            for marble in player.list_marble:
-                if marble.pos == pos:
-                    # Check if the marble is in the finish area
-                    if self.is_in_finish_area(marble, i):
-                        print(f"{player.name}'s marble at position {pos} is in the finish and cannot be sent home.")
-                        return
-
-                    # Send marble back to the kennel
-                    marble.pos = -1  # Reset marble position to kennel
-                    marble.is_save = False
-                    print(f"{player.name}'s marble at position {pos} sent back to the kennel.")
-                    return  # Only one marble occupies a position, so stop after handling
-        print(f"No marble found at position {pos} to send home.")
-
-    def is_in_finish_area(self, marble: Marble, player_index: int) -> bool:
-        """
-        Check if a marble is in the finish area for the given player.
-        Finish areas are unique to each player.
-        """
-        finish_start = 80 + player_index * 4  # Example: Finish starts at position 80 for Player 1
-        finish_end = finish_start + 3  # Each player has 4 finish positions
-        return finish_start <= int(marble.pos) <= finish_end
-
-=======
+        
     def _initialize_board(self) -> dict:
         """ Initialize the board representation """
         # Define the circular path and separate home positions for 4 players
@@ -160,8 +132,33 @@
             },
         }
         return board
-        
->>>>>>> 465d10fe
+
+    def send_home(self, pos: int) -> None:
+        """Send the marble at the given position back to the kennel, if not in finish area."""
+        for i, player in enumerate(self.state.list_player):
+            for marble in player.list_marble:
+                if marble.pos == pos:
+                    # Check if the marble is in the finish area
+                    if self.is_in_finish_area(marble, i):
+                        print(f"{player.name}'s marble at position {pos} is in the finish and cannot be sent home.")
+                        return
+
+                    # Send marble back to the kennel
+                    marble.pos = -1  # Reset marble position to kennel
+                    marble.is_save = False
+                    print(f"{player.name}'s marble at position {pos} sent back to the kennel.")
+                    return  # Only one marble occupies a position, so stop after handling
+        print(f"No marble found at position {pos} to send home.")
+
+    def is_in_finish_area(self, marble: Marble, player_index: int) -> bool:
+        """
+        Check if a marble is in the finish area for the given player.
+        Finish areas are unique to each player.
+        """
+        finish_start = 80 + player_index * 4  # Example: Finish starts at position 80 for Player 1
+        finish_end = finish_start + 3  # Each player has 4 finish positions
+        return finish_start <= int(marble.pos) <= finish_end
+
     def set_state(self, state: GameState) -> None:
         """ Set the game to a given state """
         self.state = state
